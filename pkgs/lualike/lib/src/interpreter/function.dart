--- conflicted
+++ resolved
@@ -538,17 +538,10 @@
     );
 
     if (objVal.hasMetamethod('__index')) {
-<<<<<<< HEAD
-      final aFunc = await objVal.callMetamethodAsync(
-        '__index',
-        [objVal, Value(methodName)],
-      );
-=======
       final aFunc = await objVal.callMetamethodAsync('__index', [
         objVal,
         Value(methodName),
       ]);
->>>>>>> 59d317f7
       if (aFunc != null) {
         Logger.debug(
           '[MethodCall] Calling __index metamethod result for method: $methodName',
@@ -667,17 +660,10 @@
 
         dynamic func;
         if (obj.hasMetamethod('__index')) {
-<<<<<<< HEAD
-          final aFunc = await obj.callMetamethodAsync(
-            '__index',
-            [obj, Value(methodName)],
-          );
-=======
           final aFunc = await obj.callMetamethodAsync('__index', [
             obj,
             Value(methodName),
           ]);
->>>>>>> 59d317f7
           if (aFunc is Value && aFunc.isCallable()) {
             func = aFunc;
           }
