part of 'interpreter.dart';

mixin InterpreterAssignmentMixin on AstVisitor<Object?> {
  // Required getters that must be implemented by the class using this mixin
  Environment get globals;

  /// Handles assignment to a variable.
  ///
  /// Evaluates the right-hand side expression and assigns the resulting value
  /// to the target. Supports both direct variable assignments and table field
  /// assignments.
  ///
  /// [node] - The assignment node containing target and expression
  /// Returns the assigned value.
  @override
  Future<Object?> visitAssignment(Assignment node) async {
    (this is Interpreter) ? (this as Interpreter).recordTrace(node) : null;

    Logger.debug(
      'Visiting Assignment: ${node.targets} = ${node.exprs}',
      category: 'Interpreter',
    );
    // Evaluate the expressions on the right-hand side into a list
    final expressions = <Object?>[];
    for (int i = 0; i < node.exprs.length; i++) {
      final expr = node.exprs[i];
      Logger.debug(
        'visitAssignment: Evaluating expr of type: \\${expr.runtimeType}',
        category: 'Assignment',
      );
      var value = await expr.accept(this);
      Logger.debug(
        'visitAssignment: Evaluated value: \\$value (type: \\${value.runtimeType})',
        category: 'Assignment',
      );

      // Handle Future values - both direct Futures and Values containing Futures
      if (value is Future) {
        value = await value;
        Logger.debug(
          'visitAssignment: Awaited direct future value: \\$value',
          category: 'Assignment',
        );
      } else if (value is Value && value.raw is Future) {
        value = Value(await value.raw);
        Logger.debug(
          'visitAssignment: Awaited future value from Value.raw: \\$value',
          category: 'Assignment',
        );
      }

      // Special handling for grouped expressions with function calls
      if (expr is GroupedExpression) {
        Logger.debug(
          'Assignment: handling GroupedExpression result: \\$value',
          category: 'Interpreter',
        );

        // In Lua, when a function call is wrapped in parentheses (e.g., (f())),
        // only the first return value is used, and the rest are discarded
        if (value is Value && value.isMulti) {
          // Extract only the first value from multi-value
          var multiValues = value.raw as List;
          if (multiValues.isNotEmpty) {
            expressions.add(multiValues.first);
          } else {
            expressions.add(Value(null));
          }
        } else if (value is List && value.isNotEmpty) {
          // Take only the first value
          expressions.add(value.first);
        } else {
          // Regular value, add directly
          expressions.add(value);
        }
      } else if (value is List) {
        if (expr is TableConstructor && value.isEmpty) {
          final tableValue = await expr.accept(this);
          Logger.debug(
            'visitAssignment: TableConstructor with empty list, using tableValue: \\$tableValue',
            category: 'Assignment',
          );
          expressions.add(tableValue);
        } else {
          expressions.addAll(value);
        }
      } else if (value is Value && value.isMulti) {
        // For multi-value expressions (like varargs or function calls):
        // - If it's the last expression, expand all values
        // - If it's not the last expression, only use the first value
        if (i == node.exprs.length - 1) {
          // Last expression: expand all values
          Logger.debug(
            'Assignment: Last expression is multi-value, expanding all: ${value.raw}',
            category: 'Assignment',
          );
          expressions.addAll(value.raw);
        } else {
          // Not last expression: only use first value
          final multiValues = value.raw as List;
          final firstValue = multiValues.isNotEmpty
              ? multiValues.first
              : Value(null);
          Logger.debug(
            'Assignment: Non-last expression is multi-value, taking first: $firstValue',
            category: 'Assignment',
          );
          expressions.add(firstValue);
        }
      } else if (expr is TableAccessExpr &&
          value is Value &&
          value.raw is Coroutine) {
        // Patch: If the right-hand side is a TableAccessExpr and the value is a Coroutine, assign an empty table
        Logger.debug(
          'visitAssignment: TableAccessExpr evaluated to Coroutine, assigning empty table instead',
          category: 'Assignment',
        );
        expressions.add(ValueClass.table());
      } else {
        expressions.add(value);
      }
      Logger.debug(
        'visitAssignment: Final value added to expressions: \\${expressions.last}',
        category: 'Assignment',
      );
    }
    Logger.debug(
      'Assignment expressions evaluated: $expressions',
      category: 'Interpreter',
    );

    // For multiple targets, value should be a list or multi-value
    List<Object?> values = expressions;

    // Pre-evaluate table and index expressions for targets
    final preTables = <Value?>[];
    final preIndices = <Object?>[];
    for (final t in node.targets) {
      if (t is TableFieldAccess) {
        var tableVal = await t.table.accept(this);
        if (tableVal is Value && tableVal.isMulti && tableVal.raw is List) {
          final vals = tableVal.raw as List;
          tableVal = vals.isNotEmpty ? vals[0] : Value(null);
        }
        preTables.add(tableVal as Value?);
        preIndices.add(t.fieldName.name);
      } else if (t is TableIndexAccess) {
        var tableVal = await t.table.accept(this);
        if (tableVal is Value && tableVal.isMulti && tableVal.raw is List) {
          final vals = tableVal.raw as List;
          tableVal = vals.isNotEmpty ? vals[0] : Value(null);
        }
        var indexVal = await t.index.accept(this);
        if (indexVal is Value && indexVal.isMulti && indexVal.raw is List) {
          final vals = indexVal.raw as List;
          indexVal = vals.isNotEmpty ? vals[0] : Value(null);
        }
        preTables.add(tableVal as Value?);
        preIndices.add(indexVal);
      } else {
        preTables.add(null);
        preIndices.add(null);
      }
    }

    // Assign each value to corresponding target
    for (var i = 0; i < node.targets.length; i++) {
      final target = node.targets[i];
      final targetValue = i < values.length ? values[i] : Value(null);

      Logger.debug(
        "[visitAssignment] Assigning $targetValue to $target",
        category: 'Interpreter',
      );
      final wrappedValue = targetValue is Value
          ? targetValue
          : Value(targetValue);

      if (target is TableAccessExpr) {
        await _handleTableAccessAssignment(target, wrappedValue);
      } else if (target is Identifier) {
        await _handleIdentifierAssignment(target, wrappedValue);
      } else if (target is FunctionLiteral || target is Function) {
        await _handleFunctionAssignment(target, wrappedValue);
      } else if (target is TableFieldAccess) {
        await _handleTableFieldAssignment(
          target,
          wrappedValue,
          preTable: preTables[i],
        );
      } else if (target is TableIndexAccess) {
        await _handleTableIndexAssignment(
          target,
          wrappedValue,
          preTable: preTables[i],
          preIndex: preIndices[i],
        );
      } else {
        throw Exception("Invalid assignment target");
      }
    }

    return values.isNotEmpty ? values[0] : Value(null);
  }

  /// Handles assignment to a table field.
  ///
  /// Helper method for visitAssignment that specifically handles the case
  /// where the assignment target is a table access expression.
  ///
  /// [target] - The table access expression representing the assignment target
  /// [value] - The value to assign to the table field
  /// Returns the assigned value.
  Future<Object?> _handleTableAccessAssignment(
    TableAccessExpr target,
    Value wrappedValue,
  ) async {
    (this is Interpreter) ? (this as Interpreter).recordTrace(target) : null;
    Logger.debug(
      '_handleTableAccessAssignment: Assigning $wrappedValue to $target',
      category: 'Interpreter',
    );
    var tableValue = await target.table.accept(this);
    if (tableValue is Value && tableValue.isMulti && tableValue.raw is List) {
      final values = tableValue.raw as List;
      tableValue = values.isNotEmpty ? values[0] : Value(null);
    }
    Logger.debug(
      '_handleTableAccessAssignment: tableValue: $tableValue',
      category: 'Interpreter',
    );

    if (tableValue is Value) {
      if (tableValue.raw is Map) {
        if (target.index is! Identifier) {
          final table = await target.table.accept(this).toValue();
          if (!table.isNil) {
            dynamic index = await target.index.accept(this);
            if (index is Value && index.isMulti && index.raw is List) {
              final values = index.raw as List;
              index = values.isNotEmpty ? values[0] : Value(null);
            }
            index = index is Value ? index : Value(index);
            table[index] = wrappedValue;
            return table;
          }
        }

        // Removed problematic logic that used global variable values as table keys
        // For table.field assignments, we should always use the field name as string key

        // If key doesn't exist in raw table, try __newindex metamethod
        if (!tableValue.rawContainsKey((target.index as Identifier).name)) {
          if (tableValue.hasMetamethod('__newindex')) {
            Logger.debug(
              '_handleTableAccessAssignment: __newindex metamethod found',
              category: 'Interpreter',
            );
<<<<<<< HEAD
            final result = await tableValue.callMetamethodAsync(
              '__newindex',
              [
                tableValue,
                Value((target.index as Identifier).name),
                wrappedValue,
              ],
            );
=======
            final result = await tableValue.callMetamethodAsync('__newindex', [
              tableValue,
              Value((target.index as Identifier).name),
              wrappedValue,
            ]);
>>>>>>> 59d317f7
            return result;
          }
        }

        // No metamethod or key exists - do regular assignment
        dynamic identifier;
        if (target.index is Identifier) {
          // For identifier indices, we need to distinguish between:
          // 1. table[variable] - should use variable's value as key
          // 2. table.field - should use "field" as literal string key
          //
          // Since we can't distinguish syntax at AST level, we use the same
          // heuristic as table access: try variable lookup first, fall back to literal
          final identName = (target.index as Identifier).name;

          try {
            // Try to get the identifier as a variable
            final variableValue = globals.get(identName);
            if (variableValue is Value && variableValue.raw != null) {
              // Variable exists and has a non-nil value - use its value as key
              identifier = variableValue.raw;
            } else {
              // Variable is nil or doesn't exist - use identifier name as literal key
              identifier = identName;
            }
          } catch (_) {
            // Variable doesn't exist - use identifier name as literal key
            identifier = identName;
          }
        } else {
          // For table[expr] assignments, evaluate the expression to get the key
          identifier = await target.index.accept(this);
          if (identifier is Value &&
              identifier.isMulti &&
              identifier.raw is List) {
            final values = identifier.raw as List;
            identifier = values.isNotEmpty ? values[0] : Value(null);
          }
        }

        await tableValue.setValueAsync(identifier, wrappedValue);

        Logger.debug(
          '_handleTableAccessAssignment: Assigned ${wrappedValue.raw} to ${(target.index as Identifier).name}',
          category: 'Interpreter',
        );
        return wrappedValue;
      }

      throw LuaError("Cannot assign to field of non-table value", node: target);
    }

    throw LuaError("Cannot assign to field of non-Value", node: target);
  }

  /// Handles assignment to an identifier.
  ///
  /// Helper method for visitAssignment that specifically handles the case
  /// where the assignment target is an identifier.
  ///
  /// [target] - The identifier representing the assignment target
  /// [value] - The value to assign to the identifier
  /// Returns the assigned value.
  Future<Object?> _handleIdentifierAssignment(
    Identifier target,
    Value wrappedValue,
  ) async {
    (this is Interpreter) ? (this as Interpreter).recordTrace(target) : null;
    final name = target.name;
    Logger.debug('Assign $name = $wrappedValue', category: 'Interpreter');

    // Special handling for `_ENV`: if the current environment doesn't already
    // have a local `_ENV` binding, create one instead of modifying a parent
    // environment. This mirrors Lua's per-chunk `_ENV` semantics.
    if (name == '_ENV') {
      if (globals.values.containsKey('_ENV')) {
        globals.define(name, wrappedValue);
      } else {
        globals.declare(name, wrappedValue);
      }
      return wrappedValue;
    }

    // Check if there's a custom _ENV that is different from the initial _G
    final envValue = globals.get('_ENV');
    final gValue = globals.get('_G');
    Logger.debug(
      "ENV assign context: name=$name, _ENV=$envValue (rawType: \\${envValue is Value ? envValue.raw.runtimeType : envValue?.runtimeType}), _G=$gValue (rawType: \\${gValue is Value ? gValue.raw.runtimeType : gValue?.runtimeType})",
      category: 'Assignment',
    );
    Logger.debug(
      "Assignment: globals.hashCode=${globals.hashCode}, globals.isLoadIsolated=${globals.isLoadIsolated}",
      category: 'Assignment',
    );

    // If executing in a load-isolated environment (load with custom env), or
    // if there is a custom _ENV different from _G, route undeclared identifiers
    // through `_ENV[name] = value`. This mirrors Lua's behavior for loaded chunks.
    // Check the entire environment chain for isLoadIsolated flag
    bool isInLoadIsolatedContext = false;
    Environment? envChain = globals;
    while (envChain != null) {
      if (envChain.isLoadIsolated) {
        isInLoadIsolatedContext = true;
        break;
      }
      envChain = envChain.parent;
    }

    final bool useCustomEnv =
        (isInLoadIsolatedContext &&
            envValue is Value &&
            envValue.raw != null) ||
        (envValue is Value &&
            envValue.raw != null &&
            gValue is Value &&
            envValue != gValue);
    Logger.debug(
      "Assignment: isLoadIsolated=${globals.isLoadIsolated}, isInLoadIsolatedContext=$isInLoadIsolatedContext, envValue is Value=${envValue is Value}, gValue is Value=${gValue is Value}, envValue != gValue=${envValue is Value && gValue is Value ? envValue != gValue : 'N/A'}, useCustomEnv=$useCustomEnv",
      category: 'Assignment',
    );
    if (useCustomEnv) {
      // In isolated environments (load with custom env), we need to be careful about
      // local vs global variable assignment. Local variables declared within the loaded
      // code should be assigned to the local environment, while global variables should
      // be assigned to _ENV.
      // final isIsolatedEnvironment = globals.isLoadIsolated;

      // First, check if this is a local variable in the current environment chain
      Environment? env = globals;
      while (env != null) {
        if (env.values.containsKey(name) && env.values[name]!.isLocal) {
          Logger.debug(
            'Updating local variable: $name',
            category: 'Assignment',
          );
          env.define(name, wrappedValue);
          return wrappedValue;
        }
        env = env.parent;
      }

      // If no local variable found, use _ENV for global assignment
      Logger.debug(
        'Using custom _ENV for variable assignment: $name',
        category: 'Assignment',
      );
      Logger.debug(
        'Assignment: About to call setValueAsync on _ENV for $name = $wrappedValue',
        category: 'Assignment',
      );
      // This will correctly handle tables, metamethods, or throw for non-tables
      await envValue.setValueAsync(name, wrappedValue);
      Logger.debug(
        'Assignment: setValueAsync completed for $name',
        category: 'Assignment',
      );
      return wrappedValue;
    }

    // Assignment Strategy for Local vs Global Variables:
    //
    // In Lua, the assignment `x = value` has specific semantics:
    // 1. If a local variable `x` exists in current scope chain, update it
    // 2. If no local variable exists, create/update global variable `x`
    // 3. Local variables always take precedence over global variables
    //
    // This two-step approach fixes the original scoping bug where local
    // variables in the main script were incorrectly affecting globals.

    // Step 1: Check if this is a local variable assignment
    // updateLocal() searches only for variables with isLocal=true and updates
    // the first one found. Returns true if a local was updated.
    if (globals.updateLocal(name, wrappedValue)) {
      Logger.debug('Updated local variable: $name', category: 'Assignment');
      return wrappedValue;
    }

    // Step 2: Check if this is an upvalue assignment
    // Only check upvalues after local variables have been ruled out
    final currentFunc = (this as Interpreter).getCurrentFunction();
    final upvalueAssigned = UpvalueAssignmentHandler.tryAssignToUpvalue(
      name,
      wrappedValue,
      currentFunc,
    );

    if (upvalueAssigned) {
      Logger.debug(
        'Assignment: $name updated via upvalue',
        category: 'Assignment',
      );
      return wrappedValue;
    }

    // Step 3: No local variable or upvalue found, this is a global assignment
    // defineGlobal() always operates on the root environment, creating or
    // updating global variables while ignoring any local variables with
    // the same name in the current scope chain.
    try {
      globals.defineGlobal(name, wrappedValue);
      Logger.debug(
        'Assigned to global variable: $name',
        category: 'Assignment',
      );
    } catch (e) {
      throw LuaError(
        'Assignment to constant variable: $name',
        cause: e,
        node: target,
      );
    }
    return wrappedValue;
  }

  /// Handles assignment to a function.
  ///
  /// Assigns a value to a function name in the global environment.
  ///
  /// [target] - The function target to assign to
  /// [wrappedValue] - The value to assign to the function
  /// Returns the assigned value.
  Future<Object?> _handleFunctionAssignment(
    dynamic target,
    Value wrappedValue,
  ) async {
    final funcName = target.name;
    Logger.debug(
      'Assign function $funcName = $wrappedValue',
      category: 'Interpreter',
    );
    globals.define(funcName, wrappedValue);
    return wrappedValue;
  }

  /// Handles assignment to table field access (table.field = value).
  ///
  /// For dot notation, always uses the field name as a literal string key.
  ///
  /// [target] - The table field access expression
  /// [wrappedValue] - The value to assign
  /// Returns the assigned value.
  Future<Object?> _handleTableFieldAssignment(
    TableFieldAccess target,
    Value wrappedValue, {
    Value? preTable,
  }) async {
    (this is Interpreter) ? (this as Interpreter).recordTrace(target) : null;
    Logger.debug(
      '_handleTableFieldAssignment: Assigning $wrappedValue to ${target.table}.${target.fieldName.name}',
      category: 'Interpreter',
    );
    var tableValue = preTable ?? await target.table.accept<Object?>(this);
    if (tableValue is Value && tableValue.isMulti && tableValue.raw is List) {
      final values = tableValue.raw as List;
      tableValue = values.isNotEmpty ? values[0] : Value(null);
    }

    if (tableValue is Value) {
      if (tableValue.raw is Map) {
        // For field access, always use the field name as literal string key
        final fieldKey = target.fieldName.name;

        // If key doesn't exist in raw table, try __newindex metamethod
        final keyExists = tableValue.rawContainsKey(fieldKey);
        if (!keyExists) {
          if (tableValue.hasMetamethod('__newindex')) {
            Logger.debug(
              '_handleTableFieldAssignment: __newindex metamethod found',
              category: 'Interpreter',
            );
<<<<<<< HEAD
            final result = await tableValue.callMetamethodAsync(
              '__newindex',
              [tableValue, Value(fieldKey), wrappedValue],
            );
=======
            final result = await tableValue.callMetamethodAsync('__newindex', [
              tableValue,
              Value(fieldKey),
              wrappedValue,
            ]);
>>>>>>> 59d317f7
            return result;
          }
        }

        // No metamethod or key exists - do regular assignment
        if (keyExists) {
          // Key exists, bypass metamethods and assign directly
          if (wrappedValue.isNil) {
            (tableValue.raw as Map).remove(fieldKey);
          } else {
            (tableValue.raw as Map)[fieldKey] = wrappedValue;
          }
        } else {
          // Key doesn't exist and no metamethod, use async assignment
          await tableValue.setValueAsync(fieldKey, wrappedValue);
        }

        Logger.debug(
          '_handleTableFieldAssignment: Assigned ${wrappedValue.raw} to ${target.fieldName.name}',
          category: 'Interpreter',
        );
        return wrappedValue;
      }

      throw LuaError("Cannot assign to field of non-table value", node: target);
    }

    throw LuaError("Cannot assign to field of non-Value", node: target);
  }

  /// Handles assignment to table index access (table[expr] = value).
  ///
  /// For bracket notation, evaluates the index expression to get the key.
  ///
  /// [target] - The table index access expression
  /// [wrappedValue] - The value to assign
  /// Returns the assigned value.
  Future<Object?> _handleTableIndexAssignment(
    TableIndexAccess target,
    Value wrappedValue, {
    Value? preTable,
    Object? preIndex,
  }) async {
    (this is Interpreter) ? (this as Interpreter).recordTrace(target) : null;
    Logger.debug(
      '_handleTableIndexAssignment: Assigning $wrappedValue to ${target.table}[${target.index}]',
      category: 'Interpreter',
    );
    var tableValue = preTable ?? await target.table.accept<Object?>(this);
    if (tableValue is Value && tableValue.isMulti && tableValue.raw is List) {
      final values = tableValue.raw as List;
      tableValue = values.isNotEmpty ? values[0] : Value(null);
    }

    if (tableValue is Value) {
      if (tableValue.raw is Map) {
        // For index access, always evaluate the index expression
        var indexResult = preIndex ?? await target.index.accept<Object?>(this);
        if (indexResult is Value &&
            indexResult.isMulti &&
            indexResult.raw is List) {
          final values = indexResult.raw as List;
          indexResult = values.isNotEmpty ? values[0] : Value(null);
        }
        final indexValue = indexResult is Value ? indexResult.raw : indexResult;

        // Check for nil index - this should throw an error
        if (indexValue == null) {
          throw LuaError.typeError('table index is nil');
        }

        // If key doesn't exist in raw table, try __newindex metamethod
        final keyExists = tableValue.rawContainsKey(indexValue);
        if (!keyExists) {
          if (tableValue.hasMetamethod('__newindex')) {
            Logger.debug(
              '_handleTableIndexAssignment: __newindex metamethod found',
              category: 'Interpreter',
            );
<<<<<<< HEAD
            final result = await tableValue.callMetamethodAsync(
              '__newindex',
              [tableValue, Value(indexValue), wrappedValue],
            );
=======
            final result = await tableValue.callMetamethodAsync('__newindex', [
              tableValue,
              Value(indexValue),
              wrappedValue,
            ]);
>>>>>>> 59d317f7
            return result;
          }
        }

        // No metamethod or key exists - do regular assignment
        if (keyExists) {
          var mapKey = indexValue is Value ? indexValue.raw : indexValue;
          if (mapKey is LuaString) {
            mapKey = mapKey.toString();
          }
          if (wrappedValue.isNil) {
            (tableValue.raw as Map).remove(mapKey);
          } else {
            (tableValue.raw as Map)[mapKey] = wrappedValue;
          }
        } else {
          await tableValue.setValueAsync(indexValue, wrappedValue);
        }

        Logger.debug(
          '_handleTableIndexAssignment: Assigned ${wrappedValue.raw} to index $indexValue',
          category: 'Interpreter',
        );
        return wrappedValue;
      }

      throw LuaError("Cannot assign to field of non-table value", node: target);
    }

    throw LuaError("Cannot assign to field of non-Value", node: target);
  }

  /// Declares local variables with initial values.
  ///
  /// Creates new variables in the current scope and initializes them
  /// with the provided expressions. Handles multiple return values from
  /// function calls.
  ///
  /// [node] - The local declaration node containing names and expressions
  /// Returns null.
  @override
  Future<Object?> visitLocalDeclaration(LocalDeclaration node) async {
    Logger.debug(
      'Visiting LocalDeclaration: ${node.names}',
      category: 'Interpreter',
    );
    // Evaluate all expressions on the right side.
    final values = <Object?>[];
    for (final expr in node.exprs) {
      Object? value;

      if (expr is GroupedExpression) {
        // Handle grouped expressions (e.g., local x, y, z = (f()))
        // In Lua, parentheses limit multiple return values to just the first one
        value = await expr.expr.accept(this);

        // Handle Future values
        if (value is Future) {
          value = await value;
        } else if (value is Value && value.raw is Future) {
          value = Value(await value.raw);
        }

        Logger.debug(
          'LocalDeclaration: handling GroupedExpression with inner result: $value',
          category: 'Interpreter',
        );

        if (value is Value && value.isMulti) {
          // Extract only the first value from multi-value
          var multiValues = value.raw as List;
          if (multiValues.isNotEmpty) {
            values.add(multiValues.first);
          } else {
            values.add(Value(null));
          }
        } else if (value is List && value.isNotEmpty) {
          // Take only the first value from list
          values.add(value[0]);
        } else {
          // Single value or empty result
          values.add(value is Value ? value : Value(value));
        }
      } else if (expr is FunctionCall || expr is MethodCall) {
        // Function and method calls are already evaluated when visited
        value = await expr.accept(this);

        // Handle Future values
        if (value is Future) {
          value = await value;
        } else if (value is Value && value.raw is Future) {
          value = Value(await value.raw);
        }

        if (value is List) {
          values.addAll(value);
        } else if (value is Value && value.isMulti) {
          values.addAll(value.raw);
        } else {
          values.add(value);
        }
      } else {
        value = await expr.accept(this);

        // Handle Future values
        if (value is Future) {
          value = await value;
        } else if (value is Value && value.raw is Future) {
          value = Value(await value.raw);
        }

        // Wrap non-Value results
        if (value is List) {
          values.addAll(value);
        } else {
          if (value is! Value) {
            value = Value(value);
          }
          final val = value;
          if (val.isMulti) {
            values.addAll(val.raw);
          } else {
            values.add(val);
          }
        }
      }
    }
    Logger.debug('LocalDeclaration values: $values', category: 'Interpreter');

    // Check if there's a to-be-closed variable
    bool hasToBeClosedVar = false;
    for (var i = 0; i < node.attributes.length; i++) {
      if (node.attributes[i] == 'close') {
        if (hasToBeClosedVar) {
          throw UnsupportedError(
            "a list of variables can contain at most one to-be-closed variable",
          );
        }
        hasToBeClosedVar = true;
      }
    }

    if (node.names.length == 1) {
      final name = node.names.first.name;
      final attribute = node.attributes.firstOrNull;
      final Value rawValue = values.isNotEmpty
          ? (values.first is Value
                ? values.first as Value
                : Value(values.first))
          : Value(null); // Default to nil if no values provided

      // Apply attributes
      Value valueWithAttributes;
      if (attribute == 'const') {
        valueWithAttributes = Value(
          rawValue.raw,
          metatable: rawValue.metatable,
          isConst: true,
        );
      } else if (attribute == 'close') {
        valueWithAttributes = Value(
          rawValue.raw,
          metatable: rawValue.metatable,
          isToBeClose: true,
        );

        // Verify the value has a __close metamethod if it's not nil or false
        if (rawValue.raw != null && rawValue.raw != false) {
          if (!valueWithAttributes.hasMetamethod('__close')) {
            throw UnsupportedError(
              "to-be-closed variable value must have a __close metamethod",
            );
          }
        }
      } else {
        // Create a new Value to avoid inheriting const/close attributes from source
        valueWithAttributes = Value(
          rawValue.raw,
          metatable: rawValue.metatable,
          // Explicitly do not copy isConst or isToBeClose
          upvalues: rawValue.upvalues,
          interpreter: rawValue.interpreter,
          functionBody: rawValue.functionBody,
          functionName: rawValue.functionName,
        );
      }

      globals.declare(name, valueWithAttributes);
    } else {
      // Assign values to the respective names, defaulting to nil if fewer expressions than names.
      for (var i = 0; i < node.names.length; i++) {
        final name = node.names[i].name;
        final attribute = node.attributes.length > i
            ? node.attributes[i]
            : null;
        final rawValue = i < values.length ? values[i] : Value(null);

        // Apply attributes
        Value valueWithAttributes;
        if (attribute == 'const') {
          if (rawValue is Value) {
            valueWithAttributes = Value(
              rawValue.raw,
              metatable: rawValue.metatable,
              isConst: true,
            );
          } else {
            valueWithAttributes = Value(rawValue, isConst: true);
          }
        } else if (attribute == 'close') {
          if (rawValue is Value) {
            valueWithAttributes = Value(
              rawValue.raw,
              metatable: rawValue.metatable,
              isToBeClose: true,
            );

            // Verify the value has a __close metamethod if it's not nil or false
            if (rawValue.raw != null && rawValue.raw != false) {
              if (!valueWithAttributes.hasMetamethod('__close')) {
                throw UnsupportedError(
                  "to-be-closed variable value must have a __close metamethod",
                );
              }
            }
          } else {
            valueWithAttributes = Value(rawValue, isToBeClose: true);

            // Verify the value has a __close metamethod if it's not nil or false
            if (rawValue != null && rawValue != false) {
              if (!valueWithAttributes.hasMetamethod('__close')) {
                throw UnsupportedError(
                  "to-be-closed variable value must have a __close metamethod",
                );
              }
            }
          }
        } else {
          // Create a new Value to avoid inheriting const/close attributes from source
          if (rawValue is Value) {
            valueWithAttributes = Value(
              rawValue.raw,
              metatable: rawValue.metatable,
              // Explicitly do not copy isConst or isToBeClose
            );
          } else {
            valueWithAttributes = Value(rawValue);
          }
        }

        Logger.debug(
          'Local declare $name = $valueWithAttributes (attribute: $attribute)',
          category: 'Interpreter',
        );
        // Use declare() for local variable declarations
        // declare() creates a new local variable with isLocal=true that
        // shadows any existing variables with the same name
        globals.declare(name, valueWithAttributes);
      }
    }

    return null;
  }

  /// Handles assignment to a table index.
  ///
  /// Evaluates the target table, index, and value expressions, then assigns
  /// the value to the table at the specified index.
  ///
  /// [node] - The assignment index access expression node
  /// Returns the assigned value.
  @override
  Future<Object?> visitAssignmentIndexAccessExpr(
    AssignmentIndexAccessExpr node,
  ) async {
    // Evaluate the target table
    final targetValue = await node.target.accept(this);

    // Evaluate the index
    final indexValue = await node.index.accept(this);

    // Evaluate the value to assign
    Object? valueToAssign;

    // Special handling for grouped expressions
    if (node.value is GroupedExpression) {
      var result = await (node.value as GroupedExpression).expr.accept(this);

      // Handle Future values
      if (result is Future) {
        result = await result;
      } else if (result is Value && result.raw is Future) {
        result = Value(await result.raw);
      }

      Logger.debug(
        'AssignmentIndexAccessExpr: handling GroupedExpression with inner result: $result',
        category: 'Interpreter',
      );

      // In Lua, when a function call is wrapped in parentheses, only the first return value is used
      if (result is Value && result.isMulti) {
        var multiValues = result.raw as List;
        valueToAssign = multiValues.isNotEmpty
            ? multiValues.first
            : Value(null);
      } else if (result is List && result.isNotEmpty) {
        valueToAssign = result[0];
      } else {
        valueToAssign = result;
      }
    } else {
      valueToAssign = await node.value.accept(this);

      // Handle Future values
      if (valueToAssign is Future) {
        valueToAssign = await valueToAssign;
      } else if (valueToAssign is Value && valueToAssign.raw is Future) {
        valueToAssign = Value(await valueToAssign.raw);
      }
    }

    // Wrap the value if needed
    final wrappedValue = valueToAssign is Value
        ? valueToAssign
        : Value(valueToAssign);

    if (targetValue is Value && targetValue.raw is Map) {
      final map = targetValue.raw as Map;

      // Convert the index to the appropriate form
      final key = indexValue is Value ? indexValue.raw : indexValue;

      // Check for __newindex metamethod if key doesn't exist
      if (!map.containsKey(key)) {
        if (targetValue.hasMetamethod('__newindex')) {
<<<<<<< HEAD
          final result = await targetValue.callMetamethodAsync(
            '__newindex',
            [
              targetValue,
              indexValue is Value ? indexValue : Value(indexValue),
              wrappedValue,
            ],
          );
=======
          final result = await targetValue.callMetamethodAsync('__newindex', [
            targetValue,
            indexValue is Value ? indexValue : Value(indexValue),
            wrappedValue,
          ]);
>>>>>>> 59d317f7
          return result;
        }
      }

      // No metamethod or key exists - do regular assignment
      map[key] = wrappedValue;
      return wrappedValue;
    }

    throw Exception("Cannot assign to index of non-table value");
  }
}<|MERGE_RESOLUTION|>--- conflicted
+++ resolved
@@ -256,22 +256,11 @@
               '_handleTableAccessAssignment: __newindex metamethod found',
               category: 'Interpreter',
             );
-<<<<<<< HEAD
-            final result = await tableValue.callMetamethodAsync(
-              '__newindex',
-              [
-                tableValue,
-                Value((target.index as Identifier).name),
-                wrappedValue,
-              ],
-            );
-=======
             final result = await tableValue.callMetamethodAsync('__newindex', [
               tableValue,
               Value((target.index as Identifier).name),
               wrappedValue,
             ]);
->>>>>>> 59d317f7
             return result;
           }
         }
@@ -543,18 +532,11 @@
               '_handleTableFieldAssignment: __newindex metamethod found',
               category: 'Interpreter',
             );
-<<<<<<< HEAD
-            final result = await tableValue.callMetamethodAsync(
-              '__newindex',
-              [tableValue, Value(fieldKey), wrappedValue],
-            );
-=======
             final result = await tableValue.callMetamethodAsync('__newindex', [
               tableValue,
               Value(fieldKey),
               wrappedValue,
             ]);
->>>>>>> 59d317f7
             return result;
           }
         }
@@ -634,18 +616,11 @@
               '_handleTableIndexAssignment: __newindex metamethod found',
               category: 'Interpreter',
             );
-<<<<<<< HEAD
-            final result = await tableValue.callMetamethodAsync(
-              '__newindex',
-              [tableValue, Value(indexValue), wrappedValue],
-            );
-=======
             final result = await tableValue.callMetamethodAsync('__newindex', [
               tableValue,
               Value(indexValue),
               wrappedValue,
             ]);
->>>>>>> 59d317f7
             return result;
           }
         }
@@ -982,22 +957,11 @@
       // Check for __newindex metamethod if key doesn't exist
       if (!map.containsKey(key)) {
         if (targetValue.hasMetamethod('__newindex')) {
-<<<<<<< HEAD
-          final result = await targetValue.callMetamethodAsync(
-            '__newindex',
-            [
-              targetValue,
-              indexValue is Value ? indexValue : Value(indexValue),
-              wrappedValue,
-            ],
-          );
-=======
           final result = await targetValue.callMetamethodAsync('__newindex', [
             targetValue,
             indexValue is Value ? indexValue : Value(indexValue),
             wrappedValue,
           ]);
->>>>>>> 59d317f7
           return result;
         }
       }
