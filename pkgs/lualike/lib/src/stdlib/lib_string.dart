--- conflicted
+++ resolved
@@ -300,13 +300,9 @@
   if (value is Value) {
     if (value.hasMetamethod("__tostring")) {
       try {
-<<<<<<< HEAD
-        final awaitedResult = await value.callMetamethodAsync('__tostring', [value]);
-=======
         final awaitedResult = await value.callMetamethodAsync('__tostring', [
           value,
         ]);
->>>>>>> 59d317f7
         final str = awaitedResult is Value
             ? awaitedResult.raw.toString()
             : awaitedResult.toString();
