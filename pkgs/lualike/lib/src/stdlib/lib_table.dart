import 'package:lualike/lualike.dart';
import 'package:lualike/src/bytecode/vm.dart';
import 'package:lualike/src/utils/type.dart';

import '../number_limits.dart';

class TablePermission {
  static const int read = 1;
  static const int write = 2;
  static const int length = 4;
}

/// Check that 'table' either is a table or can behave like one (that is,
/// has a metatable with the required metamethods)
void checktab(Value table, int what) {
  if (table.raw is! Map) {
    /* is it not a table? */
    if (table.metatable != null) {
      /* must have metatable */
      bool hasRequired = true;

      if ((what & TablePermission.read) != 0) {
        hasRequired = hasRequired && table.hasMetamethod('__index');
      }
      if ((what & TablePermission.write) != 0) {
        hasRequired = hasRequired && table.hasMetamethod('__newindex');
      }
      if ((what & TablePermission.length) != 0) {
        hasRequired = hasRequired && table.hasMetamethod('__len');
      }

      if (!hasRequired) {
        throw LuaError.typeError("table expected");
      }
    } else {
      throw LuaError.typeError("table expected");
    }
  }
}

/// Get the length of a table, respecting the __len metamethod
/// This corresponds to luaL_len in the C implementation
Future<int> getTableLength(Value table, {String? context}) async {
  // Check if table has a __len metamethod
  if (table.hasMetamethod('__len')) {
    try {
      final lenResult = await table.callMetamethodAsync('__len', [table]);
<<<<<<< HEAD
        Logger.debug(
          "getTableLength: lenResult = $lenResult, type = ${lenResult.runtimeType}",
        );
        if (lenResult is Value) {
          final lenValue = lenResult.raw;
          if (lenValue is! int && lenValue is! BigInt) {
            throw LuaError("object length is not an integer");
          }
          // Try to convert to int, but catch conversion errors
          try {
            return NumberUtils.toInt(lenValue);
          } catch (e) {
            // If conversion fails due to size, handle based on context
            if (lenValue is BigInt &&
                lenValue >= BigInt.from(NumberLimits.maxInt32)) {
              if (context == "table.sort") {
                throw LuaError(
                  "bad argument #1 to 'table.sort' (array too big)",
                );
              } else {
                throw LuaError("object length is not an integer");
              }
=======
      Logger.debug(
        "getTableLength: lenResult = $lenResult, type = ${lenResult.runtimeType}",
      );
      if (lenResult is Value) {
        final lenValue = lenResult.raw;
        if (lenValue is! int && lenValue is! BigInt) {
          throw LuaError("object length is not an integer");
        }
        // Try to convert to int, but catch conversion errors
        try {
          return NumberUtils.toInt(lenValue);
        } catch (e) {
          // If conversion fails due to size, handle based on context
          if (lenValue is BigInt &&
              lenValue >= BigInt.from(NumberLimits.maxInt32)) {
            if (context == "table.sort") {
              throw LuaError("bad argument #1 to 'table.sort' (array too big)");
            } else {
              throw LuaError("object length is not an integer");
>>>>>>> 59d317f7
            }
          }
          rethrow;
        }
      } else if (lenResult is int || lenResult is BigInt) {
        // Try to convert to int, but catch conversion errors
        try {
          return NumberUtils.toInt(lenResult);
        } catch (e) {
          // If conversion fails due to size, handle based on context
          if (lenResult is BigInt &&
              lenResult >= BigInt.from(NumberLimits.maxInt32)) {
            if (context == "table.sort") {
              throw LuaError("bad argument #1 to 'table.sort' (array too big)");
            } else {
              throw LuaError("object length is not an integer");
            }
          }
          rethrow;
        }
<<<<<<< HEAD
=======
      } else {
        throw LuaError("object length is not an integer");
      }
>>>>>>> 59d317f7
    } catch (e) {
      // If the metamethod throws an error, we should propagate it
      rethrow;
    }
  }

  // No __len metamethod, use regular table length calculation
  if (table.raw is Map) {
    return _getTableLength(table.raw as Map);
  }

  throw LuaError.typeError("table expected");
}

/// Helper method to calculate table length using Lua semantics
/// This finds the largest integer key n such that t[n] is not nil
/// and t[n+1] is nil
int _getTableLength(Map map) {
  Logger.debug(
    "_getTableLength: Starting with ${map.length} keys",
    category: 'Table',
  );
  dynamic length = 0;

  // Find the largest integer key with a non-nil value
  for (var key in map.keys) {
    Logger.debug(
      "_getTableLength: Processing key: $key (${key.runtimeType})",
      category: 'Table',
    );
    if (key is int && key > 0) {
      Logger.debug(
        "_getTableLength: Key is positive int: $key",
        category: 'Table',
      );
      final value = map[key];
      if (value != null && !(value is Value && value.raw == null)) {
        Logger.debug(
          "_getTableLength: Key has non-nil value, comparing with length: $length",
          category: 'Table',
        );
        if (NumberUtils.compare(key, length) > 0) {
          length = key;
          Logger.debug("_getTableLength: Updated length to: $length");
        }
      } else {
        Logger.debug(
          "_getTableLength: Key has nil value, skipping",
          category: 'Table',
        );
      }
    } else {
      Logger.debug(
        "_getTableLength: Key is not positive int, skipping",
        category: 'Table',
      );
    }
  }

  // Now check if t[length+1] is nil to confirm the boundary
  final nextKey = NumberUtils.add(length, 1);
  final nextValue = map[nextKey];
  final nextIsNil =
      nextValue == null || (nextValue is Value && nextValue.raw == null);

  Logger.debug(
    "_getTableLength: Checking boundary at $nextKey, is nil: $nextIsNil",
    category: 'Table',
  );

  // If t[length+1] is not nil, we need to find the actual boundary
  if (!nextIsNil) {
    Logger.debug(
      "_getTableLength: Boundary check failed, finding actual boundary",
      category: 'Table',
    );
    // Find the actual boundary by checking consecutive keys
    var boundary = length;
    var checkKey = NumberUtils.add(boundary, 1);

    // Limit the search to prevent infinite loops
    final maxSearch = 1000;
    var searchCount = 0;

    while (searchCount < maxSearch) {
      final checkValue = map[checkKey];
      final checkIsNil =
          checkValue == null || (checkValue is Value && checkValue.raw == null);

      if (checkIsNil) {
        Logger.debug(
          "_getTableLength: Found boundary at $boundary",
          category: 'Table',
        );
        break;
      }

      boundary = checkKey;
      checkKey = NumberUtils.add(checkKey, 1);
      searchCount++;
    }

    length = boundary;
  }

  final result = NumberUtils.toInt(length);
  Logger.debug("_getTableLength: Final result: $result", category: 'Table');
  return result;
}

class TableLib {
  static final ValueClass tableClass = ValueClass.create({
    // Do not override __len here; '#t' should use Lua's array boundary rule
  });

  static final Map<String, BuiltinFunction> functions = {
    "insert": _TableInsert(),
    "remove": _TableRemove(),
    "concat": _TableConcat(),
    "move": _TableMove(),
    "pack": _TablePack(),
    "sort": _TableSort(),
    "unpack": _TableUnpack(),
  };
}

class _TableInsert implements BuiltinFunction {
  @override
<<<<<<< HEAD
  Object? call(List<Object?> args) async{
=======
  Object? call(List<Object?> args) async {
>>>>>>> 59d317f7
    // Lua: table.insert(table, [pos,] value)
    final nArgs = args.length;
    if (nArgs != 2 && nArgs != 3) {
      throw LuaError("wrong number of arguments to 'insert'");
    }
    final table = args[0] is Value ? args[0] as Value : Value(args[0]);
    checktab(
      table,
      TablePermission.read | TablePermission.write | TablePermission.length,
    );
    final map = table.raw as Map;

    // Check if table has a __len metamethod that returns non-integer
    if (table.metatable != null) {
      final lenMetamethod = table.metatable!['__len'];
      if (lenMetamethod != null) {
        try {
          final lenResult = lenMetamethod.call([table]);
          if (lenResult is Value) {
            final lenValue = lenResult.raw;
            Logger.debug(
              "getTableLength: lenValue = $lenValue, type = ${lenValue.runtimeType}",
            );
            if (lenValue is! int && lenValue is! BigInt) {
              throw LuaError("object length is not an integer");
            }
          } else if (lenResult is! int && lenResult is! BigInt) {
            throw LuaError("object length is not an integer");
          }
        } catch (e) {
          // If the metamethod throws an error, we should propagate it
          rethrow;
        }
      }
    }

    // Find the array length (aux_getn)
    int e = 0;
    while (map.containsKey(e + 1)) {
      e++;
    }
    final int firstEmpty = e + 1;

    int pos;
    Object? value;
    if (nArgs == 2) {
      // Only table, value: insert at end
      pos = firstEmpty;
      value = args[1];
    } else {
      // table, pos, value
      pos = (args[1] as Value).raw as int;
      value = args[2];
      // Check bounds: 1 <= pos <= firstEmpty
      if (pos < 1 || pos > firstEmpty) {
        throw LuaError("position out of bounds");
      }
      // Move up elements: for (i = firstEmpty; i > pos; i--) t[i] = t[i-1]
      for (var i = firstEmpty; i > pos; i--) {
        map[i] = map[i - 1];
      }
    }
    map[pos] = value;
    return Value(null);
  }
}

class _TableRemove implements BuiltinFunction {
  @override
  Object? call(List<Object?> args) {
    if (args.isEmpty) {
      throw LuaError.typeError("table.remove requires a table argument");
    }
    final table = args[0] is Value ? args[0] as Value : Value(args[0]);
    checktab(table, TablePermission.read | TablePermission.write);

    final map = table.raw as Map;
    final pos = args.length > 1 ? (args[1] as Value).raw as int : map.length;

    if (map.isEmpty) {
      return Value(null);
    }

    final removed = map[pos];

    // Shift elements
    for (var i = pos; i < map.length; i++) {
      map[i] = map[i + 1];
    }
    map.remove(map.length);

    return removed as Value;
  }
}

class _TableConcat implements BuiltinFunction {
  @override
  Object? call(List<Object?> args) {
    if (args.isEmpty) {
      throw LuaError.typeError("table expected");
    }
    final table = args[0] is Value ? args[0] as Value : Value(args[0]);
    checktab(table, TablePermission.read);

    final map = table.raw as Map;
    final sep = args.length > 1 ? (args[1] as Value).raw.toString() : "";
    final start = args.length > 2 ? (args[2] as Value).raw as int : 1;
    final end = args.length > 3 ? (args[3] as Value).raw as int : map.length;

    // If start > end, return empty string (Lua behavior)
    if (start > end) {
      return Value("");
    }

    final buffer = StringBuffer();
    var i = start;
    while (NumberUtils.compare(i, end) <= 0) {
      if (NumberUtils.compare(i, start) > 0) {
        buffer.write(sep);
      }
      final value = map[i];
      if (value == null || (value is Value && value.raw == null)) {
        // Lua throws an error when encountering nil values in the range
        throw LuaError("invalid value (nil) at index $i in table for 'concat'");
      }

      // Validate that the value is a string or number
      final rawValue = (value as Value).raw;
      NumberUtils.validateStringOrNumber(rawValue, 'concat', i);

      buffer.write(rawValue.toString());

      // Prevent integer overflow when i == max integer
      if (i == NumberLimits.maxInteger) break;

      // Use NumberUtils for safe increment
      i = NumberUtils.add(i, 1);
    }

    return Value(buffer.toString());
  }
}

class _TableMove implements BuiltinFunction {
  @override
  Future<Object?> call(List<Object?> args) async {
    Logger.debug("_TableMove: Starting with ${args.length} args");

    if (args.length < 4) {
      throw LuaError.typeError("table.move requires at least 4 arguments");
    }

    // Ensure all arguments are Value objects
    final a1 = args[0] is Value ? args[0] as Value : Value(args[0]);
    Logger.debug("_TableMove: a1 = $a1, type = ${a1.raw.runtimeType}");

    final f = NumberUtils.toInt(
      (args[1] is Value ? args[1] as Value : Value(args[1])).raw,
    );
    final e = NumberUtils.toInt(
      (args[2] is Value ? args[2] as Value : Value(args[2])).raw,
    );
    final t = NumberUtils.toInt(
      (args[3] is Value ? args[3] as Value : Value(args[3])).raw,
    );
    final a2 = args.length > 4
        ? (args[4] is Value ? args[4] as Value : Value(args[4]))
        : a1;

    Logger.debug("_TableMove: f=$f, e=$e, t=$t, a2=$a2");
    Logger.debug(
      "_TableMove: maxI=${NumberLimits.maxInteger}, minI=${NumberLimits.minInteger}",
    );

    Logger.debug("_TableMove: About to checktab a1");
    checktab(a1, TablePermission.read);
    Logger.debug("_TableMove: About to checktab a2");
    checktab(a2, TablePermission.write);
    Logger.debug("_TableMove: checktab completed");

    if (e >= f) {
      /* otherwise, nothing to move */
      // Check for "too many elements to move" (Lua C implementation logic)
      // luaL_argcheck(L, f > 0 || e < LUA_MAXINTEGER + f, 3, "too many elements to move");
      if (NumberUtils.compare(f, 0) <= 0 &&
          NumberUtils.compare(e, NumberUtils.add(NumberLimits.maxInteger, f)) >=
              0) {
        throw LuaError(
          "bad argument #3 to 'table.move' (too many elements to move)",
        );
      }

      // Calculate n = e - f + 1
      final n = NumberUtils.add(NumberUtils.subtract(e, f), 1);

      // Check for "destination wrap around"
      final maxDest = NumberUtils.add(
        NumberLimits.maxInteger,
        NumberUtils.subtract(1, n),
      );
      if (NumberUtils.compare(t, maxDest) > 0) {
        throw LuaError("destination wrap around");
      }

      // Determine direction of movement
      if (t > e || t <= f || (a1 != a2)) {
        // Move in increasing order (left to right)
        for (var i = 0; NumberUtils.compare(i, n) < 0; i++) {
          final srcIndex = NumberUtils.add(f, i);
          final destIndex = NumberUtils.add(t, i);
          Logger.debug(
            "_TableMove: i=$i, srcIndex=$srcIndex, destIndex=$destIndex",
          );
          // Use proper table access that respects metamethods and awaits Future results
          var value = await a1.getValueAsync(Value(srcIndex));
          // Handle null values properly - convert to Value(null)
          final valueToStore = value is Value ? value : Value(value);
          Logger.debug(
            "_TableMove: writing value=$valueToStore to destIndex=$destIndex",
          );
          // Use proper table assignment that respects __newindex metamethod and awaits Future results
          await a2.setValueAsync(Value(destIndex), valueToStore);
        }
      } else {
        // Move in decreasing order (right to left) to avoid overwriting
        for (
          var i = NumberUtils.subtract(n, 1);
          NumberUtils.compare(i, 0) >= 0;
          i--
        ) {
          final srcIndex = NumberUtils.add(f, i);
          final destIndex = NumberUtils.add(t, i);
          // Use proper table access that respects metamethods and awaits Future results
          var value = await a1.getValueAsync(Value(srcIndex));
          // Handle null values properly - convert to Value(null)
          final valueToStore = value is Value ? value : Value(value);
          // Use proper table assignment that respects __newindex metamethod and awaits Future results
          await a2.setValueAsync(Value(destIndex), valueToStore);
        }
      }
    }

    return a2; /* return destination table */
  }
}

class _TableSort implements BuiltinFunction {
  @override
  Object? call(List<Object?> args) async {
    if (args.isEmpty) {
      throw LuaError.typeError("table.sort requires a table argument");
    }

    final arg0 = args[0];
    final table = arg0 is Value ? arg0 : Value(arg0);
    checktab(table, TablePermission.read | TablePermission.write);

    final map = table.raw as Map;
    final comp = args.length > 1 ? args[1] : null;

    // Validate comparison function if provided
    if (comp != null && comp is! Value) {
      throw LuaError(
        "bad argument #2 to 'sort' (function expected, got ${getLuaType(comp)})",
      );
    }
    if (comp is Value &&
        comp.raw != null &&
        comp.raw is! Function &&
        comp.raw is! BuiltinFunction) {
      throw LuaError(
        "bad argument #2 to 'sort' (function expected, got ${getLuaType(comp)})",
      );
    }

    // Check for "array too big" (from C implementation)
    try {
      final tableLength = await getTableLength(table, context: "table.sort");
      if (tableLength >= NumberLimits.maxInt32) {
        throw LuaError("bad argument #1 to 'table.sort' (array too big)");
      }
    } catch (e) {
      if (e is LuaError &&
          e.message.contains("object length is not an integer")) {
        if (table.metatable != null) {
          final lenMetamethod = table.metatable!['__len'];
          if (lenMetamethod != null) {
            try {
              final lenResult = lenMetamethod.call([table]);
              if (lenResult is Value) {
                final lenValue = lenResult.raw;
                if (lenValue is BigInt &&
                    lenValue >= BigInt.from(NumberLimits.maxInt32)) {
                  throw LuaError(
                    "bad argument #1 to 'table.sort' (array too big)",
                  );
                }
              } else if (lenResult is BigInt &&
                  lenResult >= BigInt.from(NumberLimits.maxInt32)) {
                throw LuaError(
                  "bad argument #1 to 'table.sort' (array too big)",
                );
              }
            } catch (_) {
              rethrow;
            }
          }
        }
      }
      rethrow;
    }

    // Get the array length using Lua semantics
    final n = _getTableLength(map);
    if (n == 0) {
      return Value(null);
    }

    // Validate the order function if provided
    await _validateOrderFunction(map, n, comp);

    // Perform in-place quicksort using Lua's algorithm
    await _auxSort(map, 1, n, comp, 0);

    return Value(null);
  }

  // Simple in-place quicksort implementation
  Future<void> _auxSort(Map map, int lo, int up, Object? comp, int rnd) async {
    Logger.debug("_auxSort: lo=$lo, up=$up", category: 'TableSort');

    if (lo >= up) {
      Logger.debug("_auxSort: base case reached", category: 'TableSort');
      return; // base case
    }

    // Quick check for degenerate case: if comparison function always returns false/nil
    // and we have more than a few elements, use a fast path
    if (up - lo > 5 && comp != null && comp is Value && comp.raw != null) {
      bool alwaysFalse = true;
      // Test a few comparisons to see if they all return false
      for (int i = 0; i < 3 && alwaysFalse; i++) {
        final testResult = await _sortComp(map, lo + i, lo + i + 1, comp);
        if (testResult) {
          alwaysFalse = false;
        }
      }
      if (alwaysFalse) {
        Logger.debug(
          "_auxSort: degenerate case - all comparisons return false, using fast path",
          category: 'TableSort',
        );
        // For degenerate cases, just run a minimal sort to maintain compatibility
        // but use insertion sort which is efficient for this case
        await _insertionSort(map, lo, up, comp);
        return;
      }
    }

    // For small arrays or degenerate cases, use insertion sort
    if (up - lo < 10) {
      Logger.debug(
        "_auxSort: using insertion sort for small array",
        category: 'TableSort',
      );
      await _insertionSort(map, lo, up, comp);
      return;
    }

    // Choose pivot (middle element)
    int pivot = (lo + up) ~/ 2;
    Logger.debug(
      "_auxSort: chosen pivot at index $pivot",
      category: 'TableSort',
    );

    // Move pivot to end
    _set2(map, pivot, up);

    // Partition
    int i = lo - 1;
    for (int j = lo; j < up; j++) {
      final compResult = await _sortComp(map, j, up, comp);
      Logger.debug(
        "_auxSort: comparing indices $j and $up, result=$compResult",
        category: 'TableSort',
      );
      if (compResult) {
        i++;
        _set2(map, i, j);
        Logger.debug(
          "_auxSort: swapped elements at indices $i and $j",
          category: 'TableSort',
        );
      }
    }

    // Move pivot to correct position
    _set2(map, i + 1, up);
    pivot = i + 1;
    Logger.debug(
      "_auxSort: pivot moved to position $pivot",
      category: 'TableSort',
    );

    // Handle degenerate case: if pivot is at the beginning or end,
    // we need to ensure progress to avoid infinite recursion
    if (pivot <= lo) {
      Logger.debug(
        "_auxSort: degenerate case - pivot at beginning, sorting rest",
        category: 'TableSort',
      );
      // Pivot is at the beginning, sort the rest
      await _auxSort(map, lo + 1, up, comp, rnd);
    } else if (pivot >= up) {
      Logger.debug(
        "_auxSort: degenerate case - pivot at end, sorting rest",
        category: 'TableSort',
      );
      // Pivot is at the end, sort the rest
      await _auxSort(map, lo, up - 1, comp, rnd);
    } else {
      Logger.debug(
        "_auxSort: normal case - sorting left and right parts",
        category: 'TableSort',
      );
      // Normal case: recursively sort left and right parts
      await _auxSort(map, lo, pivot - 1, comp, rnd);
      await _auxSort(map, pivot + 1, up, comp, rnd);
    }
  }

  // Insertion sort for small arrays or degenerate cases
  Future<void> _insertionSort(Map map, int lo, int up, Object? comp) async {
    for (int i = lo + 1; i <= up; i++) {
      for (int j = i; j > lo && await _sortComp(map, j, j - 1, comp); j--) {
        Logger.debug(
          "_insertionSort: should swap? j=$j, result=true",
          category: 'TableSort',
        );
        _set2(map, j, j - 1);
      }
    }
  }

  // Return true iff value at index 'a' is less than the value at index 'b'
  Future<bool> _sortComp(Map map, int a, int b, Object? comp) async {
    final valA = map[a];
    final valB = map[b];

    Logger.debug(
      "_sortComp: comparing indices a=$a (${valA.runtimeType}) with b=$b (${valB.runtimeType})",
      category: 'TableSort',
    );

    // If either value is nil, raise an error (Lua behavior)
    if (valA == null ||
        (valA is Value && valA.raw == null) ||
        valB == null ||
        (valB is Value && valB.raw == null)) {
      throw LuaError.typeError("attempt to compare nil value");
    }

    if (comp == null || (comp is Value && comp.raw == null)) {
      // no function?
      final result = await _compareValues(valA, valB) < 0; // a < b
      Logger.debug("_sortComp: result = $result", category: 'TableSort');
      return result;
    } else {
      // function
      if (comp is Value &&
          (comp.raw is Function || comp.raw is BuiltinFunction)) {
        final func = comp.raw;
        final result = await func([valA, valB]);
        final boolResult = result is Value
            ? result.raw == true
            : result == true;
        Logger.debug("_sortComp: result = $boolResult", category: 'TableSort');
        return boolResult;
      } else {
        throw LuaError("invalid order function");
      }
    }
  }

  // Validate that the comparison function provides a consistent ordering
  Future<void> _validateOrderFunction(Map map, int n, Object? comp) async {
    if (comp == null || n < 2) return;

    if (comp is Value &&
        (comp.raw is Function || comp.raw is BuiltinFunction)) {
      final func = comp.raw;

      // Test the function with a few pairs to detect obvious issues
      bool? firstResult;
      int testCount = 0;
      final maxTests = n < 10 ? n : 10; // Test up to 10 pairs or all if n < 10

      for (int i = 1; i < maxTests; i++) {
        final valA = map[i];
        final valB = map[i + 1];

        if (valA != null && valB != null) {
          final result = await func([valA, valB]);
          final boolResult = result is Value
              ? result.raw == true
              : result == true;

          if (firstResult == null) {
            firstResult = boolResult;
          } else if (boolResult != firstResult) {
            // Function returns different values, so it's not always the same
            return;
          }

          testCount++;
        }
      }

      // Only reject if the function always returns true (which would make all elements equal)
      // Functions that always return false or nil are valid (they just don't change the order)
      if (testCount >= 2 && firstResult == true) {
        // Test one more pair in reverse order to confirm
        final valA = map[2];
        final valB = map[1];

        if (valA != null && valB != null) {
          final result = await func([valA, valB]);
          final boolResult = result is Value
              ? result.raw == true
              : result == true;

          if (boolResult == true) {
            // Function always returns true regardless of order
            throw LuaError("invalid order function");
          }
        }
      }
    }
  }

  // Compare two values using Lua semantics
  Future<int> _compareValues(dynamic a, dynamic b) async {
    // Handle nil values - this should prevent metamethods from being called with nil
    if (a == null || (a is Value && a.raw == null)) {
      throw LuaError.typeError("attempt to compare nil value");
    }
    if (b == null || (b is Value && b.raw == null)) {
      throw LuaError.typeError("attempt to compare nil value");
    }

    final aVal = a is Value ? a.raw : a;
    final bVal = b is Value ? b.raw : b;

    // Additional nil check after unwrapping
    if (aVal == null || bVal == null) {
      throw LuaError.typeError("attempt to compare nil value");
    }

    // Debug logging
    Logger.debug(
      "_compareValues: comparing a=$a (${a.runtimeType}) with b=$b (${b.runtimeType})",
      category: 'TableSort',
    );

    if (aVal is num && bVal is num) {
      return aVal.compareTo(bVal);
    } else if ((aVal is String || aVal is LuaString) &&
        (bVal is String || bVal is LuaString)) {
      // Convert both to strings for comparison
      final aStr = aVal.toString();
      final bStr = bVal.toString();
      return aStr.compareTo(bStr);
    } else {
      // Check for metamethods
      final aValue = a is Value ? a : Value(a);
      final bValue = b is Value ? b : Value(b);

      // Try to use __lt metamethod from a
      if (aValue.metatable != null) {
        final ltMetamethod = aValue.metatable!.raw['__lt'];
        if (ltMetamethod != null) {
          try {
            final result = await ltMetamethod.call([aValue, bValue]);
            Logger.debug(
              "_compareValues: __lt metamethod result: $result (${result.runtimeType})",
              category: 'TableSort',
            );
            if (result is Value) {
              final boolResult = result.raw == true ? -1 : 1;
              Logger.debug(
                "_compareValues: returning $boolResult (Value case)",
                category: 'TableSort',
              );
              return boolResult;
            } else {
              final boolResult = result == true ? -1 : 1;
              Logger.debug(
                "_compareValues: returning $boolResult (direct case)",
                category: 'TableSort',
              );
              return boolResult;
            }
          } catch (e) {
            Logger.debug(
              "_compareValues: __lt metamethod failed for a: $e",
              category: 'TableSort',
            );
            // If __lt metamethod fails, try the reverse
            if (bValue.metatable != null) {
              final bLtMetamethod = bValue.metatable!.raw['__lt'];
              if (bLtMetamethod != null) {
                try {
                  final result = await bLtMetamethod.call([bValue, aValue]);
                  if (result is Value) {
                    return result.raw == true ? 1 : -1;
                  } else {
                    return result == true ? 1 : -1;
                  }
                } catch (e) {
                  Logger.debug(
                    "_compareValues: __lt metamethod failed for b: $e",
                    category: 'TableSort',
                  );
                  // Both metamethods failed
                }
              }
            }
          }
        }
      }

      // Try to use __lt metamethod from b
      if (bValue.metatable != null) {
        final ltMetamethod = bValue.metatable!.raw['__lt'];
        if (ltMetamethod != null) {
          try {
            final result = await ltMetamethod.call([bValue, aValue]);
            if (result is Value) {
              return result.raw == true ? 1 : -1;
            } else {
              return result == true ? 1 : -1;
            }
          } catch (e) {
            Logger.debug(
              "_compareValues: __lt metamethod failed for b (second attempt): $e",
              category: 'TableSort',
            );
            // Metamethod failed
          }
        }
      }

      throw LuaError.typeError("attempt to compare incompatible types");
    }
  }

  // Swap two elements in the map
  void _set2(Map map, int i, int j) {
    Logger.debug(
      "_set2: swapping elements at indices $i and $j",
      category: 'TableSort',
    );
    final temp = map[i];
    map[i] = map[j];
    map[j] = temp;
  }

  // Partition function (similar to C implementation)
}

class _TablePack implements BuiltinFunction {
  @override
  Object? call(List<Object?> args) {
    final table = <dynamic, dynamic>{};
    for (var i = 0; i < args.length; i++) {
      table[i + 1] = args[i];
    }
    table['n'] = args.length;
    return ValueClass.table(table);
  }
}

class _TableUnpack implements BuiltinFunction {
  @override
  Object? call(List<Object?> args) async {
    Logger.debug("_TableUnpack: Starting unpack with ${args.length} args");

    if (args.isEmpty) {
      throw LuaError.typeError("table.unpack requires a table argument");
    }

    final table = args[0] is Value ? args[0] as Value : Value(args[0]);
    checktab(table, TablePermission.read);
    final map = table.raw as Map;
    Logger.debug("_TableUnpack: Got table with ${map.length} entries");

    int i, j;

    // Handle start index (default to 1)
    if (args.length > 1) {
      final startArg = args[1] as Value;
      Logger.debug(
        "_TableUnpack: Start arg raw value: ${startArg.raw}, type: ${startArg.raw.runtimeType}",
      );
      if (startArg.raw == null) {
        throw LuaError.typeError(
          "bad argument #2 to 'unpack' (number expected, got nil)",
        );
      }
      try {
        i = NumberUtils.toInt(startArg.raw);
        Logger.debug(
          "_TableUnpack: Converted start index to: $i, type: ${i.runtimeType}",
        );
      } catch (e) {
        Logger.debug("_TableUnpack: Error converting start index: $e");
        throw LuaError.typeError(
          "bad argument #2 to 'unpack' (number expected)",
        );
      }
    } else {
      i = 1;
      Logger.debug("_TableUnpack: Using default start index: $i");
    }

    // Handle end index (default to table length using Lua semantics)
    if (args.length > 2) {
      final endArg = args[2] as Value;
      Logger.debug(
        "_TableUnpack: End arg raw value: ${endArg.raw}, type: ${endArg.raw.runtimeType}",
      );
      if (endArg.raw == null) {
        // nil means use table length (same as not providing the argument)
        Logger.debug("_TableUnpack: End arg is nil, getting table length");
        j = await getTableLength(table, context: null);
      } else {
        try {
          j = NumberUtils.toInt(endArg.raw);
          Logger.debug(
            "_TableUnpack: Converted end index to: $j, type: ${j.runtimeType}",
          );
        } catch (e) {
          Logger.debug("_TableUnpack: Error converting end index: $e");
          throw LuaError.typeError(
            "bad argument #3 to 'unpack' (number expected)",
          );
        }
      }
    } else {
      Logger.debug("_TableUnpack: No end arg, getting table length");
      j = await getTableLength(table, context: null);
    }

    Logger.debug(
      "_TableUnpack: i=$i (${i.runtimeType}), j=$j (${j.runtimeType})",
    );

    // Check for empty range
    if (i > j) {
      Logger.debug("_TableUnpack: Empty range (i > j), returning nil");
      return Value(null);
    }

    // Check for "too many results to unpack"
    // Use NumberUtils for safe arithmetic operations
    Logger.debug("_TableUnpack: Calculating n = j - i + 1");

    // Calculate n = j - i + 1 using NumberUtils to handle overflow
    // Ensure consistent types by converting constants to BigInt when needed
    final diff = NumberUtils.subtract(j, i);
    Logger.debug("_TableUnpack: diff = $diff (${diff.runtimeType})");
    final n = NumberUtils.add(diff, 1);
    Logger.debug("_TableUnpack: n = $n (${n.runtimeType})");

    // Check if n is valid (positive and not too large)
    Logger.debug("_TableUnpack: Checking if n is valid");
    final nCompare0 = NumberUtils.compare(n, 0);
    Logger.debug("_TableUnpack: n compare 0: $nCompare0");
    final nCompareMax = NumberUtils.compare(n, NumberLimits.maxInt32);
    Logger.debug("_TableUnpack: n compare maxInt32: $nCompareMax");

    if (nCompare0 < 0 || nCompareMax >= 0) {
      Logger.debug("_TableUnpack: n is invalid, throwing error");
      throw LuaError("too many results to unpack");
    }

    Logger.debug("_TableUnpack: n is valid, starting loop");
    final result = <Value>[];

    // Use NumberUtils for safe loop iteration
    var k = i;
    Logger.debug("_TableUnpack: Starting loop with k=$k (${k.runtimeType})");
    while (NumberUtils.compare(k, j) <= 0) {
      Logger.debug("_TableUnpack: Loop iteration, k=$k, j=$j");
      final v = map[k];
      if (v == null || (v is Value && v.raw == null)) {
        result.add(Value(null));
      } else {
        result.add(v is Value ? v : Value(v));
      }

      // Use NumberUtils for safe increment
      if (k == NumberLimits.maxInteger) {
        Logger.debug("_TableUnpack: k reached maxInteger, breaking");
        break; // Can't increment further
      }
      k = NumberUtils.add(k, 1);
      Logger.debug("_TableUnpack: Incremented k to: $k (${k.runtimeType})");
    }

    if (result.isEmpty) return Value.multi([]);
    if (result.length == 1) return result[0];
    return Value.multi(result);
  }
}

void defineTableLibrary({
  required Environment env,
  Interpreter? astVm,
  BytecodeVM? bytecodeVm,
}) {
  final tableTable = <String, dynamic>{};
  TableLib.functions.forEach((key, value) {
    tableTable[key] = value;
  });
  env.define(
    "table",
    Value(tableTable, metatable: TableLib.tableClass.metamethods),
  );
}<|MERGE_RESOLUTION|>--- conflicted
+++ resolved
@@ -45,30 +45,6 @@
   if (table.hasMetamethod('__len')) {
     try {
       final lenResult = await table.callMetamethodAsync('__len', [table]);
-<<<<<<< HEAD
-        Logger.debug(
-          "getTableLength: lenResult = $lenResult, type = ${lenResult.runtimeType}",
-        );
-        if (lenResult is Value) {
-          final lenValue = lenResult.raw;
-          if (lenValue is! int && lenValue is! BigInt) {
-            throw LuaError("object length is not an integer");
-          }
-          // Try to convert to int, but catch conversion errors
-          try {
-            return NumberUtils.toInt(lenValue);
-          } catch (e) {
-            // If conversion fails due to size, handle based on context
-            if (lenValue is BigInt &&
-                lenValue >= BigInt.from(NumberLimits.maxInt32)) {
-              if (context == "table.sort") {
-                throw LuaError(
-                  "bad argument #1 to 'table.sort' (array too big)",
-                );
-              } else {
-                throw LuaError("object length is not an integer");
-              }
-=======
       Logger.debug(
         "getTableLength: lenResult = $lenResult, type = ${lenResult.runtimeType}",
       );
@@ -88,7 +64,6 @@
               throw LuaError("bad argument #1 to 'table.sort' (array too big)");
             } else {
               throw LuaError("object length is not an integer");
->>>>>>> 59d317f7
             }
           }
           rethrow;
@@ -109,12 +84,9 @@
           }
           rethrow;
         }
-<<<<<<< HEAD
-=======
       } else {
         throw LuaError("object length is not an integer");
       }
->>>>>>> 59d317f7
     } catch (e) {
       // If the metamethod throws an error, we should propagate it
       rethrow;
@@ -243,11 +215,7 @@
 
 class _TableInsert implements BuiltinFunction {
   @override
-<<<<<<< HEAD
-  Object? call(List<Object?> args) async{
-=======
   Object? call(List<Object?> args) async {
->>>>>>> 59d317f7
     // Lua: table.insert(table, [pos,] value)
     final nArgs = args.length;
     if (nArgs != 2 && nArgs != 3) {
